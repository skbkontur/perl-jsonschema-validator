package JSONSchema::Validator::Util;

# ABSTRACT: Useful functions

use strict;
use warnings;

use B ();
use Carp 'croak';
use File::Basename ();
use File::Fetch ();
use Scalar::Util 'looks_like_number';
use URI 1.00 ();

our @ISA = 'Exporter';
our @EXPORT_OK = qw(
    json_encode json_decode user_agent_get serialize unbool
    round fetch_file read_file is_type detect_type get_resource decode_content
    data_section
);

use constant FILE_SUFFIX_TO_MIME_TYPE => {
    'yaml' => 'text/vnd.yaml',
    'yml'  => 'text/vnd.yaml',
    'json' => 'application/json'
};

use constant TYPE_MAP => {
    'array' => \&is_array,
    'boolean' => \&is_bool,
    'integer' => \&is_integer,
    'number' => \&is_number,
    'object' => \&is_object,
    'null' => \&is_null, # for OAS30 null is not defined
    'string' => \&is_string,

    # it is for some buggy code
    '_ref' => \&is_ref
};

# such order is required
use constant TYPE_LIST => ['array', 'object', 'null', '_ref', 'integer', 'number', 'boolean', 'string'];

BEGIN {
    # YAML
    if (eval { require YAML::XS; YAML::XS->VERSION(0.67); 1; }) {
        *yaml_load = sub { local $YAML::XS::Boolean = 'JSON::PP'; YAML::XS::Load(@_) };
    }
    elsif (eval { require YAML::PP; 1; }) {
        my $pp = YAML::PP->new(boolean => 'JSON::PP');
        *yaml_load = sub { $pp->load_string(@_) };
    } else {
        *yaml_load = sub { croak 'No YAML package installed' };
    }

    # JSON
    my $json_class;
    if (eval { require Cpanel::JSON::XS; 1; }) {
        $json_class = 'Cpanel::JSON::XS';
    } elsif (eval { require JSON::XS; JSON::XS->VERSION(3.0); 1; }) {
        $json_class = 'JSON::XS';
    } else {
        require JSON::PP;
        $json_class = 'JSON::PP';
    }
    my $json = $json_class->new->canonical(1)->utf8;
    *json_encode = sub { $json->encode(@_); };
    *json_decode = sub { $json->decode(@_); };
}

sub unbool {
    my $x = shift;
    return "$x" if ref $x eq 'JSON::PP::Boolean';
    return $x if ref $x;
    return '1' if $x && $x eq '1';
    return '0' if !defined $x || $x eq '0' || $x eq '';
    return $x;
}

sub serialize { json_encode(shift) }

sub round {
    my $value = shift;
    return int($value + ($value >= 0 ? 0.5 : -0.5));
}

# scheme_handlers - map[scheme -> handler]
# uri - string
sub get_resource {
<<<<<<< HEAD
    my ($scheme_handlers, $uri) = @_;

    $uri = URI->new($uri);
=======
    my ($scheme_handlers, $resource) = @_;
    my $uri = URI->new($resource);
>>>>>>> 042bd475

    foreach (qw( http https )) {
        $scheme_handlers->{$_} = \&fetch_file unless exists $scheme_handlers->{$_};
    }

    my $scheme = $uri->scheme;

    my ($response, $mime_type);
    if ($scheme) {
        if (exists $scheme_handlers->{$scheme}) {
            ($response, $mime_type) = $scheme_handlers->{$scheme}->($uri->as_string);
        } elsif ($scheme eq 'file') {
            ($response, $mime_type) = read_file($uri->file);
        } else {
            croak 'Unsupported scheme of uri ' . $uri->as_string;
        }
    } else {
        # may it is path of local file without scheme?
        ($response, $mime_type) = read_file($resource);
    }

    return ($response, $mime_type);
}

sub decode_content {
    my ($response, $mime_type, $resource) = @_;

    my $schema;
    if ($mime_type) {
        if ($mime_type =~ m{yaml}) {
            $schema = eval{ yaml_load($response) };
            croak "Failed to load resource $resource as $mime_type ( $@ )" if $@;
        }
        elsif ($mime_type =~ m{json}) {
            $schema = eval{ json_decode($response) };
            croak "Failed to load resource $resource as $mime_type ( $@ )" if $@;
        }
    }
    unless ($schema) {
        # try to guess
        $schema = eval { json_decode($response) };
        $schema = eval { yaml_load($response) } if $@;
        croak "Unsupported mime type $mime_type of resource $resource" unless $schema;
    }

    return $schema;
}

sub detect_mime_type_from_path {
    my ($path) = @_;

    my (undef, undef, $suffix) = File::Basename::fileparse($path, qw( json yaml yml ));

    return FILE_SUFFIX_TO_MIME_TYPE->{$suffix} if exists FILE_SUFFIX_TO_MIME_TYPE->{$suffix};
    return;
}

sub fetch_file {
    my ($uri) = @_;

    my $file = File::Fetch->new(uri => $uri) or croak(File::Fetch->error);

    # Try to patch File::Fetch < 0.50 to support HTTPS scheme.
    if ($file->scheme eq 'https' && !exists $File::Fetch::METHODS->{https}) {
        require version;
        if (version->parse(File::Fetch->VERSION) < version->parse('0.50')) {
            $File::Fetch::METHODS->{https} = [
                eval { require LWP::Protocol::https } ? 'lwp' : (),
                qw( wget curl ),
            ];
        }
    }

    $file->fetch(to => \my $content) or croak($file->error // "Can't fetch file from $uri");

    my $mime_type = detect_mime_type_from_path($file->output_file);

    return ($content, $mime_type);
}

sub read_file {
    my $path = shift;
    croak "File $path does not exists" unless -e $path;
    croak "File $path does not have read permission" unless -r _;
    my $size = -s _;

    open my $fh, '<', $path or croak "Open file $path error: $!";
    read $fh, (my $file_content), $size;
    close $fh;

    my $mime_type = detect_mime_type_from_path($path);

    return $file_content, $mime_type;
}

# params: $value, $type, $is_strict
sub is_type {
    return 0 unless exists TYPE_MAP->{$_[1]};
    return TYPE_MAP->{$_[1]}->($_[0], $_[2]);
}

# params: $value, $is_strict
sub detect_type {
    for my $type (@{TYPE_LIST()}) {
        return $type if TYPE_MAP->{$type}->(@_);
    }
    # it must be unreachable code
    croak 'Unknown type detected';
}

# params: $value, $is_strict
sub is_array {
    return ref $_[0] eq 'ARRAY';
}

# params: $value, $is_strict
sub is_bool {
    my $type = ref $_[0];
    return 1 if $type eq 'JSON::PP::Boolean' or
                $type eq 'JSON::XS::Boolean' or
                $type eq 'Cpanel::JSON::XS::Boolean';
    return 0 if $_[1]; # is strict
    my $is_number = looks_like_number($_[0]) && ($_[0] == 1 || $_[0] == 0);
    my $is_string = defined $_[0] && $_[0] eq '';
    my $is_undef = !defined $_[0];
    return 1 if $is_number || $is_string || $is_undef;
    return 0;
}

# params: $value, $is_strict
sub is_integer {
    return 1 if B::svref_2object(\$_[0])->FLAGS & B::SVf_IOK();
    return 0 if $_[1]; # is strict
    return 0 if ref $_[0];
    return 1 if looks_like_number($_[0]) && int($_[0]) == $_[0];
    return 0;
}

# params: $value, $is_strict
sub is_number {
    return 1 if B::svref_2object(\$_[0])->FLAGS & (B::SVf_IOK() | B::SVf_NOK());
    return 0 if $_[1]; # is strict
    return 0 if ref $_[0];
    return 1 if looks_like_number($_[0]);
    return 0;
}

# params: $value, $is_strict
sub is_ref {
    my $ref = ref $_[0];
    return 0 unless $ref;
    return 0 if $ref eq 'JSON::PP::Boolean' ||
                $ref eq 'HASH' ||
                $ref eq 'ARRAY';
    return 1;
}

# params: $value, $is_strict
sub is_object {
    return ref $_[0] eq 'HASH';
}

# params: $value, $is_strict
sub is_null {
    return !(defined $_[0]);
}

# params: $value, $is_strict
sub is_string {
    return !(ref $_[0]) && !is_number(@_) && defined $_[0] if $_[1]; # is strict
    return !(ref $_[0]) && defined $_[0];
}

sub data_section {
    my $class = shift;
    my $handle = do { no strict 'refs'; \*{"${class}::DATA"} };
    return unless fileno $handle;
    seek $handle, 0, 0;
    local $/ = undef;
    my $data = <$handle>;
    $data =~ s/^.*\n__DATA__\r?\n//s;
    $data =~ s/\r?\n__END__\r?\n.*$//s;
    return $data;
}

1;<|MERGE_RESOLUTION|>--- conflicted
+++ resolved
@@ -87,14 +87,9 @@
 # scheme_handlers - map[scheme -> handler]
 # uri - string
 sub get_resource {
-<<<<<<< HEAD
-    my ($scheme_handlers, $uri) = @_;
-
-    $uri = URI->new($uri);
-=======
     my ($scheme_handlers, $resource) = @_;
+
     my $uri = URI->new($resource);
->>>>>>> 042bd475
 
     foreach (qw( http https )) {
         $scheme_handlers->{$_} = \&fetch_file unless exists $scheme_handlers->{$_};
